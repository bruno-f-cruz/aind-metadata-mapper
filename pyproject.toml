[build-system]
requires = ["setuptools", "setuptools-scm"]
build-backend = "setuptools.build_meta"

[project]
name = "aind-metadata-mapper"
description = "Generated from aind-library-template"
license = {text = "MIT"}
requires-python = ">=3.10"
authors = [
    {name = "Allen Institute for Neural Dynamics"}
]
classifiers = [
    "Programming Language :: Python :: 3"
]
readme = "README.md"
dynamic = ["version"]

dependencies = [
<<<<<<< HEAD
    "aind-data-schema==0.31.11",
=======
    "aind-data-schema==0.33.3",
>>>>>>> c315be10
    "scanimage-tiff-reader==1.4.1.4",
    "tifffile==2024.2.12",
    "pydantic-settings>=2.0",
    "pillow",
    "bruker2nifti==1.0.4"
]

[project.optional-dependencies]
dev = [
    'black',
    'coverage',
    'flake8',
    'interrogate',
    'isort',
    'Sphinx',
    'furo'
]

[tool.setuptools.packages.find]
where = ["src"]

[tool.setuptools.dynamic]
version = {attr = "aind_metadata_mapper.__version__"}

[tool.black]
line-length = 79
target_version = ['py310']
exclude = '''

(
  /(
      \.eggs         # exclude a few common directories in the
    | \.git          # root of the project
    | \.hg
    | \.mypy_cache
    | \.tox
    | \.venv
    | _build
    | build
    | dist
  )/
  | .gitignore
)
'''

[tool.coverage.run]
omit = ["*__init__*"]
source = ["aind_metadata_mapper", "tests"]

[tool.coverage.report]
exclude_lines = [
    "if __name__ == .__main__.:",
    "from",
    "import",
    "pragma: no cover"
]
fail_under = 100

[tool.isort]
line_length = 79
profile = "black"

[tool.interrogate]
exclude = ["setup.py", "docs", "build"]
fail-under = 100<|MERGE_RESOLUTION|>--- conflicted
+++ resolved
@@ -17,11 +17,7 @@
 dynamic = ["version"]
 
 dependencies = [
-<<<<<<< HEAD
-    "aind-data-schema==0.31.11",
-=======
     "aind-data-schema==0.33.3",
->>>>>>> c315be10
     "scanimage-tiff-reader==1.4.1.4",
     "tifffile==2024.2.12",
     "pydantic-settings>=2.0",
