"""Init package"""
<<<<<<< HEAD

__version__ = "0.9.1"
=======
__version__ = "0.9.4"
>>>>>>> 740c07be
<|MERGE_RESOLUTION|>--- conflicted
+++ resolved
@@ -1,7 +1,2 @@
 """Init package"""
-<<<<<<< HEAD
-
-__version__ = "0.9.1"
-=======
-__version__ = "0.9.4"
->>>>>>> 740c07be
+__version__ = "0.9.4"